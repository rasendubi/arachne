--- conflicted
+++ resolved
@@ -16,17 +16,14 @@
   exposed-modules:     Network.MQTT.Packet
                        Network.MQTT.Parser
                        Network.MQTT.Encoder
-<<<<<<< HEAD
                        Network.MQTT.Gateway
                        Network.MQTT.Gateway.Core
                        Network.MQTT.Gateway.Socket
                        Network.MQTT.Utils
-=======
                        Network.MQTT.SN.Packet
                        Network.MQTT.SN.Parser
                        Network.MQTT.SN.Encoder
                        Data.TopicFilterTrie
->>>>>>> b40f4360
   build-depends:       base >=4.8.1 && <4.9
                      , attoparsec >=0.12.1 && <0.14
                      , attoparsec-binary >=0.2 && <0.3
@@ -35,13 +32,10 @@
                      , hslogger >=1.2.9 && <1.3
                      , io-streams >=1.3.5 && <1.4
                      , mtl >=2.2.1 && <2.3
-<<<<<<< HEAD
                      , network >=2.6.2 && <2.7
                      , stm >=2.4.4 && <2.5
                      , stm-containers >=0.2.10 && <0.3
-=======
                      , semigroups >=0.18.1 && <0.19
->>>>>>> b40f4360
                      , text >=1.2.1 && <1.3
                      , tries >=0.0.4 && <0.1
                      , unordered-containers >=0.2.5 && <2.6
@@ -64,12 +58,9 @@
   main-is:             Spec.hs
   other-modules:       Network.MQTT.ParserSpec
                        Network.MQTT.EncoderSpec
-<<<<<<< HEAD
                        Network.MQTT.GatewaySpec
-=======
                        Network.MQTT.SN.ParserSpec
                        Network.MQTT.SN.EncoderSpec
->>>>>>> b40f4360
   build-depends:       base >=4.8.1 && <4.9
                      , arachne
                      , attoparsec >=0.12.1 && <0.14
